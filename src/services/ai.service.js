// src/services/ai.service.js - Completely Fixed JSON Parsing with Proper Variable Scoping

const OpenAI = require('openai');
const { GoogleGenerativeAI } = require('@google/generative-ai');
const config = require('../config/config');
const logger = require('../utils/logger');
// FIXED: Correctly import getFixSuggestionPrompt from the right file as per original structure
const { getCodeReviewPrompt } = require('../prompts/prompts');
const { getFixSuggestionPrompt } = require('../prompts/fix-suggestions'); 
const { retryWithBackoff, sanitizeForAI, isValidJSON } = require('../utils/helpers');

class AIService {
  constructor() {
    this.provider = config.ai.provider;
    this.initializeProviders();
  }

  // Initialize AI providers
  initializeProviders() {
    try {
      if (this.provider === 'openai' || config.ai.openai.apiKey) {
        this.openai = new OpenAI({
          apiKey: config.ai.openai.apiKey,
        });
        logger.info('OpenAI client initialized');
      }

      if (this.provider === 'gemini' || config.ai.gemini.apiKey) {
        this.gemini = new GoogleGenerativeAI(config.ai.gemini.apiKey);
        this.geminiModel = this.gemini.getGenerativeModel({
          model: config.ai.gemini.model
        });
        logger.info('Gemini client initialized');
      }
    } catch (error) {
      logger.error('Error initializing AI providers:', error);
      throw new Error('Failed to initialize AI providers');
    }
  }

  // Main function to analyze pull request
  async analyzePullRequest(prData, existingComments = []) {
    try {
      logger.info(`Starting AI analysis for PR #${prData.pr.number}`);

      // Prepare data for analysis
      const analysisData = this.prepareAnalysisData(prData, existingComments);
      const prompt = getCodeReviewPrompt(analysisData, existingComments);

      // Perform analysis with retry logic
      let rawResponse;
      try {
        rawResponse = await retryWithBackoff(async () => {
          if (this.provider === 'openai') {
            return await this.analyzeWithOpenAI(prompt);
          } else if (this.provider === 'gemini') {
            return await this.analyzeWithGemini(prompt);
          } else {
            throw new Error(`Unsupported AI provider: ${this.provider}`);
          }
        });
      } catch (aiError) {
        logger.error('AI provider error:', aiError);
        return this.createErrorFallbackAnalysis(`AI Provider Error: ${aiError.message}`);
      }

      // Validate and parse response
      let parsedAnalysis;
      try {
        parsedAnalysis = this.parseAnalysisResponse(rawResponse);
      } catch (parseError) {
        logger.error('Response parsing error:', parseError);
        return this.createErrorFallbackAnalysis(`Parsing Error: ${parseError.message}`);
      }

      // Enhance analysis with PR context
      const enhancedAnalysis = this.enhanceAnalysisWithContext(parsedAnalysis, prData, existingComments);
      
      // Generate code suggestions for each finding
      for (const finding of enhancedAnalysis.detailedFindings) {
        if (finding.file !== 'AI_PARSING_ERROR' && finding.file !== 'AI_SERVICE_ERROR') {
          try {
            const fileContent = prData.files.find(f => f.filename === finding.file)?.content || '';
            const fileSnippet = this.getLineContent(fileContent, finding.line);
            const fixSuggestion = await this.generateFixSuggestion(fileSnippet, finding.issue, finding.line);
            // This was the original intent: the main analysis provides a high-level suggestion,
            // and this second call generates the specific code fix.
            finding.suggestion = fixSuggestion;
          } catch (error) {
            logger.error(`Failed to generate fix suggestion for finding in ${finding.file}:${finding.line}:`, error);
            finding.suggestion = 'Unable to generate a specific code fix. Please review manually.';
          }
        }
      }

      logger.info(`AI analysis completed. Found ${enhancedAnalysis.automatedAnalysis.totalIssues} issues`);
      return enhancedAnalysis;

    } catch (error) {
      logger.error('Critical error in AI analysis:', error);
      return this.createErrorFallbackAnalysis(`Critical Error: ${error.message}`);
    }
  }

  // NEW: Helper function to get a snippet of code around a specific line
  getLineContent(fullContent, lineNumber, contextLines = 3) {
    if (!fullContent) return '';
    const lines = fullContent.split('\n');
    const start = Math.max(0, lineNumber - 1 - contextLines);
    const end = Math.min(lines.length, lineNumber + contextLines);
    return lines.slice(start, end).join('\n');
  }

  // FIXED: generateFixSuggestion now correctly handles non-JSON responses from the AI to fix Bug #1.
  async generateFixSuggestion(fileSnippet, issueDescription, lineNumber) {
    const prompt = getFixSuggestionPrompt(fileSnippet, issueDescription, lineNumber);
    let rawResponse;

    try {
      rawResponse = await retryWithBackoff(async () => {
        if (this.provider === 'openai') {
          return await this.analyzeWithOpenAI(prompt);
        } else if (this.provider === 'gemini') {
          return await this.analyzeWithGemini(prompt);
        } else {
          throw new Error(`Unsupported AI provider: ${this.provider}`);
        }
      });

      // Use robust parsing logic to handle potential non-JSON text
      let cleanedResponse = rawResponse.trim().replace(/```json\s*/g, '').replace(/```\s*$/g, '');
      const firstBrace = cleanedResponse.indexOf('{');
      const lastBrace = cleanedResponse.lastIndexOf('}');

      if (firstBrace === -1 || lastBrace === -1) {
        // If no JSON object is found, the AI might have just returned the code snippet directly.
        // This is a safe fallback.
        logger.warn('No valid JSON found in fix suggestion, returning raw response.');
        return rawResponse;
      }

      cleanedResponse = cleanedResponse.substring(firstBrace, lastBrace + 1);
      const parsed = JSON.parse(cleanedResponse);
      return parsed.suggestion || 'No specific fix suggestion provided.';
      
    } catch (error) {
      logger.error('Error generating fix suggestion:', error);
      // Fallback to the raw response if parsing fails, as it might contain the code.
      if (rawResponse) {
        return rawResponse;
      }
      return 'Unable to generate a specific code fix. Please review manually.';
    }
  }

  // Prepare data for AI analysis with safe property access
  prepareAnalysisData(prData, existingComments) {
    const pr = prData.pr || prData || {};
    const files = prData.files || [];

    // CRITICAL FIX: Instead of sending raw diff, send structured file data with line mappings
    const structuredFiles = this.createStructuredFileData(files, prData.diff);

    return {
      // Match your Angular app payload structure
      repo_url: `https://github.com/${pr.repository}`,
      branch_name: pr.sourceBranch || 'unknown',
      pr_number: pr.number,
      pr_id: pr.number,
      repository: pr.repository,
      target_branch: pr.targetBranch || 'main',
      source_branch: pr.sourceBranch || 'unknown',

      // Enhanced PR info matching your Angular structure
      pr_info: {
        id: pr.id,
        number: pr.number,
        title: pr.title || 'No title',
        description: pr.description || 'No description',
        author: pr.author || 'unknown',
        url: pr.url || '#',
        state: pr.state || 'open',
        created_at: pr.created_at || new Date().toISOString(),
        updated_at: pr.updated_at || new Date().toISOString(),
        additions: pr.additions || 0,
        deletions: pr.deletions || 0,
        changed_files: files.length
      },
<<<<<<< HEAD
      files: files.map(file => ({
        filename: file.filename || 'unknown',
        status: file.status || 'unknown',
        additions: file.additions || 0,
        deletions: file.deletions || 0,
        changes: file.changes || 0,
        content: file.content || '' // Include file content for fix suggestions
      })),
      diff: truncatedDiff,
      comments: existingComments || [],
=======

      // CRITICAL: Structured file changes with proper line mapping
      file_changes: structuredFiles,

      // Include existing comments for context
      existing_comments: this.formatExistingComments(existingComments),

      // Include reviewer info
      reviewers: prData.reviewers || [],

      // Analysis parameters
      analysis_params: {
        include_security_analysis: true,
        include_code_quality: true,
        include_performance_analysis: true,
        max_issues_per_file: 10,
        severity_threshold: 'MINOR'
      }
>>>>>>> 791e0dea
    };
  }

  // NEW: Create structured file data with accurate line mappings (like your Angular app expects)
  createStructuredFileData(files, rawDiff) {
    const structuredFiles = [];

    files.forEach(file => {
      if (!file.patch) return; // Skip files without patches

      const fileStructure = {
        filename: file.filename,
        status: file.status, // 'added', 'modified', 'deleted'
        additions: file.additions,
        deletions: file.deletions,
        changes: file.changes,

        // CRITICAL: Parse the patch to create line-by-line structure with proper mapping
        lines: this.parseFileLines(file.patch, file.filename),

        // Include the raw patch for reference but structured
        patch_summary: this.createPatchSummary(file.patch),

        // File metadata
        blob_url: file.blob_url,
        raw_url: file.raw_url,
        sha: file.sha
      };

      structuredFiles.push(fileStructure);
    });

    return structuredFiles;
  }

  // NEW: Parse file patch into structured lines with proper mapping
  parseFileLines(patch, filename) {
    const lines = patch.split('\n');
    const structuredLines = [];
    let oldLineNum = 0;
    let newLineNum = 0;
    let currentHunk = null;

    for (let i = 0; i < lines.length; i++) {
      const line = lines[i];

      // Parse hunk header
      if (line.startsWith('@@')) {
        const hunkMatch = line.match(/@@\s*-(\d+),?\d*\s*\+(\d+),?\d*\s*@@/);
        if (hunkMatch) {
          oldLineNum = parseInt(hunkMatch[1]) - 1;
          newLineNum = parseInt(hunkMatch[2]) - 1;
          currentHunk = {
            oldStart: parseInt(hunkMatch[1]),
            newStart: parseInt(hunkMatch[2]),
            header: line
          };
        }
        continue;
      }

      if (!currentHunk) continue;

      const lineType = line.charAt(0);
      const content = line.slice(1);

      if (lineType === '-') {
        // Deleted line
        oldLineNum++;
        structuredLines.push({
          type: 'deleted',
          oldLineNumber: oldLineNum,
          newLineNumber: null,
          content: content,
          raw: line,
          hunk: currentHunk.oldStart,
          // CRITICAL: This line cannot receive comments
          commentable: false
        });
      }
      else if (lineType === '+') {
        // Added line - THESE ARE THE LINES THAT CAN RECEIVE COMMENTS
        newLineNum++;
        structuredLines.push({
          type: 'added',
          oldLineNumber: null,
          newLineNumber: newLineNum,
          content: content,
          raw: line,
          hunk: currentHunk.newStart,
          // CRITICAL: This is the actual line number for GitHub comments
          commentable: true,
          githubCommentLine: newLineNum  // This is what GitHub API expects
        });
      }
      else if (lineType === ' ') {
        // Context line
        oldLineNum++;
        newLineNum++;
        structuredLines.push({
          type: 'context',
          oldLineNumber: oldLineNum,
          newLineNumber: newLineNum,
          content: content,
          raw: line,
          hunk: currentHunk.newStart,
          // Context lines typically can't receive comments in PR reviews
          commentable: false
        });
      }
    }

    logger.debug(`Parsed ${structuredLines.length} lines for ${filename}`, {
      commentableLines: structuredLines.filter(l => l.commentable).length,
      addedLines: structuredLines.filter(l => l.type === 'added').length
    });

    return structuredLines;
  }

  // NEW: Create patch summary for AI context
  createPatchSummary(patch) {
    const lines = patch.split('\n');
    const hunks = [];
    let currentHunk = null;

    for (const line of lines) {
      if (line.startsWith('@@')) {
        if (currentHunk) hunks.push(currentHunk);
        const hunkMatch = line.match(/@@\s*-(\d+),?(\d*)\s*\+(\d+),?(\d*)\s*@@(.*)?/);
        if (hunkMatch) {
          currentHunk = {
            header: line,
            oldStart: parseInt(hunkMatch[1]),
            oldCount: hunkMatch[2] ? parseInt(hunkMatch[2]) : 1,
            newStart: parseInt(hunkMatch[3]),
            newCount: hunkMatch[4] ? parseInt(hunkMatch[4]) : 1,
            context: hunkMatch[5] ? hunkMatch[5].trim() : '',
            additions: 0,
            deletions: 0
          };
        }
      } else if (currentHunk) {
        if (line.startsWith('+')) currentHunk.additions++;
        if (line.startsWith('-')) currentHunk.deletions++;
      }
    }

    if (currentHunk) hunks.push(currentHunk);

    return {
      totalHunks: hunks.length,
      hunks: hunks,
      totalAdditions: hunks.reduce((sum, h) => sum + h.additions, 0),
      totalDeletions: hunks.reduce((sum, h) => sum + h.deletions, 0)
    };
  }

  // NEW: Format existing comments for AI context
  formatExistingComments(comments) {
    return comments.map(comment => ({
      id: comment.id,
      user: comment.user,
      body: comment.body,
      created_at: comment.createdAt,
      type: comment.type,
      file: comment.path || null,
      line: comment.line || null,
      // Add context about what this comment addresses
      context: this.extractCommentContext(comment.body)
    }));
  }

  // NEW: Extract context from existing comments
  extractCommentContext(body) {
    const context = {
      severity: null,
      category: null,
      isResolved: false
    };

    // Check for severity indicators
    if (/critical|high|urgent/i.test(body)) context.severity = 'HIGH';
    if (/medium|moderate/i.test(body)) context.severity = 'MEDIUM';
    if (/low|minor|nitpick/i.test(body)) context.severity = 'LOW';

    // Check for category
    if (/security|vulnerability|exploit/i.test(body)) context.category = 'SECURITY';
    if (/performance|optimization|slow/i.test(body)) context.category = 'PERFORMANCE';
    if (/bug|error|issue/i.test(body)) context.category = 'BUG';
    if (/style|formatting|lint/i.test(body)) context.category = 'STYLE';

    // Check if resolved
    context.isResolved = /resolved|fixed|addressed|done/i.test(body);

    return context;
  }

  // OpenAI analysis
  async analyzeWithOpenAI(prompt) {
    try {
      logger.info('Sending request to OpenAI');

      const response = await this.openai.chat.completions.create({
        model: config.ai.openai.model,
        messages: [
          {
            role: 'system',
            content: `You are an expert code reviewer. You MUST respond with ONLY valid JSON in the exact format specified. Do not include markdown formatting or additional text.`,
          },
          {
            role: 'user',
            content: prompt,
          },
        ],
        max_tokens: config.ai.openai.maxTokens,
        temperature: config.ai.openai.temperature,
        response_format: { type: 'json_object' },
      });

      const content = response.choices[0].message.content.trim();
      logger.info(`OpenAI response received (${content.length} characters)`);

      return content;
    } catch (error) {
      logger.error('OpenAI API error:', error);
      throw new Error(`OpenAI failed: ${error.message}`);
    }
  }

  // Gemini analysis
  async analyzeWithGemini(prompt) {
    try {
      logger.info('Sending request to Gemini');

      const enhancedPrompt = `${prompt}\n\nIMPORTANT: Respond ONLY with valid JSON. No markdown formatting.`;

      const result = await this.geminiModel.generateContent({
        contents: [{
          role: 'user',
          parts: [{ text: enhancedPrompt }],
        }],
        generationConfig: {
          maxOutputTokens: config.ai.gemini.maxTokens,
          temperature: config.ai.gemini.temperature,
        },
      });

      const response = await result.response;
      const content = response.text().trim();

      logger.info(`Gemini response received (${content.length} characters)`);

      return content;
    } catch (error) {
      logger.error('Gemini API error:', error);
      throw new Error(`Gemini failed: ${error.message}`);
    }
  }

  // COMPLETELY REWRITTEN: Safe JSON parsing with proper error handling
  parseAnalysisResponse(responseText) {
    // Initialize variables at the top to avoid scoping issues
    let originalResponse = '';
    let cleanedResponse = '';
    let parseError = null;

    try {
      // Validate input
      if (!responseText || typeof responseText !== 'string') {
        throw new Error('Invalid response: empty or non-string response received from AI');
      }

      originalResponse = responseText;
      cleanedResponse = responseText.trim();

      logger.debug('Starting to parse AI response', {
        originalLength: originalResponse.length,
        preview: originalResponse.substring(0, 200)
      });

      // Step 1: Remove markdown formatting
      cleanedResponse = cleanedResponse.replace(/```json\s*/g, '');
      cleanedResponse = cleanedResponse.replace(/```\s*/g, '');

      // Step 2: Find JSON boundaries
      const firstBraceIndex = cleanedResponse.indexOf('{');
      const lastBraceIndex = cleanedResponse.lastIndexOf('}');

      if (firstBraceIndex === -1 || lastBraceIndex === -1) {
        throw new Error(`No valid JSON object found in response. First brace at: ${firstBraceIndex}, Last brace at: ${lastBraceIndex}`);
      }

      // Extract JSON portion
      cleanedResponse = cleanedResponse.substring(firstBraceIndex, lastBraceIndex + 1);

      // Step 3: Clean common JSON issues
      cleanedResponse = cleanedResponse
        .replace(/\n\s*\/\/.*/g, '') // Remove comments
        .replace(/\/\*[\s\S]*?\*\//g, '') // Remove multi-line comments
        .replace(/,(\s*[}\]])/g, '$1'); // Remove trailing commas

      logger.debug('Cleaned response for parsing', {
        cleanedLength: cleanedResponse.length,
        preview: cleanedResponse.substring(0, 200)
      });

      // Step 4: Validate JSON format
      if (!cleanedResponse.startsWith('{') || !cleanedResponse.endsWith('}')) {
        throw new Error(`Invalid JSON boundaries after cleaning. Starts: '${cleanedResponse.substring(0, 10)}', Ends: '${cleanedResponse.slice(-10)}'`);
      }

      // Step 5: Parse JSON
      let analysis;
      try {
        analysis = JSON.parse(cleanedResponse);
      } catch (jsonError) {
        throw new Error(`JSON.parse failed: ${jsonError.message}. Cleaned response: ${cleanedResponse.substring(0, 500)}`);
      }

      // Step 6: Validate structure
      this.validateAndNormalizeAnalysis(analysis);

      logger.info('Successfully parsed and validated AI analysis response');
      return analysis;

    } catch (error) {
      parseError = error;
      logger.error('Failed to parse AI response', {
        error: error.message,
        originalResponseLength: originalResponse.length,
        cleanedResponseLength: cleanedResponse.length,
        originalPreview: originalResponse.substring(0, 300),
        cleanedPreview: cleanedResponse.substring(0, 300)
      });

      // Return fallback analysis with detailed error info
      return this.createParsingErrorFallback(error.message, originalResponse, cleanedResponse);
    }
  }

  // Validate and normalize analysis structure
  validateAndNormalizeAnalysis(analysis) {
    // Check required top-level fields
    const requiredFields = ['prInfo', 'automatedAnalysis', 'humanReviewAnalysis', 'reviewAssessment', 'recommendation'];

    for (const field of requiredFields) {
      if (!analysis[field]) {
        // Create default structure if missing
        analysis[field] = this.getDefaultFieldValue(field);
        logger.warn(`Missing required field '${field}', using default value`);
      }
    }

    // Normalize automatedAnalysis
    if (!analysis.automatedAnalysis.severityBreakdown) {
      analysis.automatedAnalysis.severityBreakdown = {
        blocker: 0, critical: 0, major: 0, minor: 0, info: 0
      };
    }

    if (!analysis.automatedAnalysis.categories) {
      analysis.automatedAnalysis.categories = {
        bugs: 0, vulnerabilities: 0, securityHotspots: 0, codeSmells: 0
      };
    }

    // Normalize detailedFindings
    if (!Array.isArray(analysis.detailedFindings)) {
      analysis.detailedFindings = [];
    }

    // Normalize each finding
    analysis.detailedFindings = analysis.detailedFindings.map((finding, index) => {
      return {
        file: String(finding.file || finding.filename || `unknown-file-${index}`),
        line: Number(finding.line || finding.lineNumber || 1),
        issue: String(finding.issue || finding.description || finding.message || 'No description provided'),
        severity: this.normalizeSeverity(finding.severity || finding.level),
        category: this.normalizeCategory(finding.category || finding.type),
        suggestion: String(finding.suggestion || finding.fix || finding.recommendation || 'No suggestion provided')
      };
    });

    // Ensure numeric fields
    analysis.automatedAnalysis.totalIssues = Number(analysis.automatedAnalysis.totalIssues) || 0;
    analysis.automatedAnalysis.technicalDebtMinutes = Number(analysis.automatedAnalysis.technicalDebtMinutes) || 0;

    // Validate review assessment
    const validAssessments = ['PROPERLY REVIEWED', 'NOT PROPERLY REVIEWED', 'REVIEW REQUIRED'];
    if (!validAssessments.includes(analysis.reviewAssessment)) {
      analysis.reviewAssessment = 'REVIEW REQUIRED';
    }
  }

  // Get default value for missing fields
  getDefaultFieldValue(fieldName) {
    const defaults = {
      prInfo: {
        prId: 'unknown',
        title: 'Unknown',
        repository: 'unknown/unknown',
        author: 'unknown',
        reviewers: [],
        url: '#'
      },
      automatedAnalysis: {
        totalIssues: 0,
        severityBreakdown: { blocker: 0, critical: 0, major: 0, minor: 0, info: 0 },
        categories: { bugs: 0, vulnerabilities: 0, securityHotspots: 0, codeSmells: 0 },
        technicalDebtMinutes: 0
      },
      humanReviewAnalysis: {
        reviewComments: 0,
        issuesAddressedByReviewers: 0,
        securityIssuesCaught: 0,
        codeQualityIssuesCaught: 0
      },
      reviewAssessment: 'REVIEW REQUIRED',
      recommendation: 'Unable to generate recommendation due to parsing issues',
      detailedFindings: []
    };

    return defaults[fieldName] || null;
  }

  // Normalize severity values
  normalizeSeverity(severity) {
    const severityStr = String(severity || 'INFO').toUpperCase();
    const validSeverities = ['BLOCKER', 'CRITICAL', 'MAJOR', 'MINOR', 'INFO'];
    return validSeverities.includes(severityStr) ? severityStr : 'INFO';
  }

  // Normalize category values
  normalizeCategory(category) {
    const categoryStr = String(category || 'CODE_SMELL').toUpperCase();
    const validCategories = ['BUG', 'VULNERABILITY', 'SECURITY_HOTSPOT', 'CODE_SMELL'];
    return validCategories.includes(categoryStr) ? categoryStr : 'CODE_SMELL';
  }

  // Create parsing error fallback
  createParsingErrorFallback(errorMessage, originalResponse, cleanedResponse) {
    return {
      prInfo: {
        prId: 'parsing-error',
        title: 'AI Response Parsing Error',
        repository: 'unknown/unknown',
        author: 'unknown',
        reviewers: [],
        url: '#'
      },
      automatedAnalysis: {
        totalIssues: 1,
        severityBreakdown: { blocker: 0, critical: 0, major: 1, minor: 0, info: 0 },
        categories: { bugs: 0, vulnerabilities: 0, securityHotspots: 0, codeSmells: 1 },
        technicalDebtMinutes: 15
      },
      humanReviewAnalysis: {
        reviewComments: 0,
        issuesAddressedByReviewers: 0,
        securityIssuesCaught: 0,
        codeQualityIssuesCaught: 0
      },
      reviewAssessment: 'REVIEW REQUIRED',
      detailedFindings: [{
        file: 'AI_PARSING_ERROR',
        line: 1,
        issue: `Failed to parse AI response: ${errorMessage}`,
        severity: 'MAJOR',
        category: 'CODE_SMELL',
        suggestion: `Check AI service configuration. Original response length: ${originalResponse.length}, Cleaned length: ${cleanedResponse.length}. Review server logs for full details.`
      }],
      recommendation: `AI response parsing failed: ${errorMessage}. Please check AI provider configuration, API keys, and network connectivity. See server logs for detailed debugging information.`
    };
  }

  // Create general error fallback
  createErrorFallbackAnalysis(errorMessage) {
    return {
      prInfo: {
        prId: 'error',
        title: 'AI Analysis Error',
        repository: 'unknown/unknown',
        author: 'unknown',
        reviewers: [],
        url: '#'
      },
      automatedAnalysis: {
        totalIssues: 1,
        severityBreakdown: { blocker: 0, critical: 1, major: 0, minor: 0, info: 0 },
        categories: { bugs: 0, vulnerabilities: 0, securityHotspots: 0, codeSmells: 1 },
        technicalDebtMinutes: 30
      },
      humanReviewAnalysis: {
        reviewComments: 0,
        issuesAddressedByReviewers: 0,
        securityIssuesCaught: 0,
        codeQualityIssuesCaught: 0
      },
      reviewAssessment: 'REVIEW REQUIRED',
      detailedFindings: [{
        file: 'AI_SERVICE_ERROR',
        line: 1,
        issue: `AI analysis service error: ${errorMessage}`,
        severity: 'CRITICAL',
        category: 'CODE_SMELL',
        suggestion: 'Check AI service configuration, API keys, and ensure the service is available. Review application logs for detailed error information.'
      }],
      recommendation: `AI analysis encountered an error: ${errorMessage}. Please verify configuration and try again.`
    };
  }

  // Enhance analysis with PR context
  enhanceAnalysisWithContext(analysis, prData, existingComments) {
    // Safely enhance prInfo
    if (analysis.prInfo && prData.pr) {
      analysis.prInfo.prId = prData.pr.number;
      analysis.prInfo.title = prData.pr.title;
      analysis.prInfo.repository = prData.pr.repository;
      analysis.prInfo.author = prData.pr.author;
      analysis.prInfo.url = prData.pr.url;
      analysis.prInfo.reviewers = prData.reviewers || [];
    }

    // Enhance human review analysis
    if (analysis.humanReviewAnalysis) {
      analysis.humanReviewAnalysis.reviewComments = existingComments.length;
      analysis.humanReviewAnalysis.issuesAddressedByReviewers = this.countIssuesInComments(existingComments);
      analysis.humanReviewAnalysis.securityIssuesCaught = this.countSecurityIssuesInComments(existingComments);
      analysis.humanReviewAnalysis.codeQualityIssuesCaught = this.countCodeQualityIssuesInComments(existingComments);
    }

    return analysis;
  }

  // Check AI service health
  async checkHealth() {
    try {
      const testPrompt = `{"status": "OK", "test": true}`;

      if (this.provider === 'openai' && this.openai) {
        const response = await this.openai.chat.completions.create({
          model: config.ai.openai.model,
          messages: [{ role: 'user', content: `Return exactly: ${testPrompt}` }],
          max_tokens: 50,
          response_format: { type: 'json_object' },
        });

        const content = response.choices[0].message.content.trim();
        const parsed = JSON.parse(content);
        return parsed.status === 'OK';

      } else if (this.provider === 'gemini' && this.geminiModel) {
        const result = await this.geminiModel.generateContent(`Return exactly: ${testPrompt}`);
        const response = await result.response;
        const content = response.text().trim();
        const parsed = JSON.parse(content);
        return parsed.status === 'OK';
      }

      return false;
    } catch (error) {
      logger.error('AI health check failed:', error);
      return false;
    }
  }

  // Helper methods for comment analysis
  countIssuesInComments(comments) {
    if (!Array.isArray(comments)) return 0;

    const issueKeywords = ['bug', 'issue', 'problem', 'error', 'fix', 'wrong'];
    let count = 0;

    comments.forEach(comment => {
      if (comment.body) {
        const body = comment.body.toLowerCase();
        if (issueKeywords.some(keyword => body.includes(keyword))) {
          count++;
        }
      }
    });

    return count;
  }

  countSecurityIssuesInComments(comments) {
    if (!Array.isArray(comments)) return 0;

    const securityKeywords = ['security', 'vulnerability', 'exploit', 'injection'];
    let count = 0;

    comments.forEach(comment => {
      if (comment.body) {
        const body = comment.body.toLowerCase();
        if (securityKeywords.some(keyword => body.includes(keyword))) {
          count++;
        }
      }
    });

    return count;
  }

  countCodeQualityIssuesInComments(comments) {
    if (!Array.isArray(comments)) return 0;

    const qualityKeywords = ['refactor', 'clean', 'maintainable', 'complex'];
    let count = 0;

    comments.forEach(comment => {
      if (comment.body) {
        const body = comment.body.toLowerCase();
        if (qualityKeywords.some(keyword => body.includes(keyword))) {
          count++;
        }
      }
    });

    return count;
  }
}

module.exports = new AIService();
<|MERGE_RESOLUTION|>--- conflicted
+++ resolved
@@ -186,18 +186,6 @@
         deletions: pr.deletions || 0,
         changed_files: files.length
       },
-<<<<<<< HEAD
-      files: files.map(file => ({
-        filename: file.filename || 'unknown',
-        status: file.status || 'unknown',
-        additions: file.additions || 0,
-        deletions: file.deletions || 0,
-        changes: file.changes || 0,
-        content: file.content || '' // Include file content for fix suggestions
-      })),
-      diff: truncatedDiff,
-      comments: existingComments || [],
-=======
 
       // CRITICAL: Structured file changes with proper line mapping
       file_changes: structuredFiles,
@@ -216,7 +204,6 @@
         max_issues_per_file: 10,
         severity_threshold: 'MINOR'
       }
->>>>>>> 791e0dea
     };
   }
 
